//! HAL interface to the UARTE peripheral
//!
//! See product specification:
//!
//! - nrf52832: Section 35
//! - nrf52840: Section 6.34
use core::ops::Deref;
use core::sync::atomic::{compiler_fence, Ordering::SeqCst};

use crate::target::{
    uarte0,
    UARTE0,
};

use crate::target_constants::EASY_DMA_SIZE;
use crate::prelude::*;
use crate::gpio::{
    Pin,
    Output,
    PushPull,
    Input,
    Floating,
};
use crate::timer::Timer;

// Re-export SVD variants to allow user to directly set values
pub use crate::target::uarte0::{
    baudrate::BAUDRATEW as Baudrate,
    config::PARITYW as Parity,
};

use crate::target_constants::uart::MAX_BUFFER_LENGTH;

pub trait UarteExt: Deref<Target = uarte0::RegisterBlock> + Sized {
    fn constrain(self, pins: Pins, parity: Parity, baudrate: Baudrate) -> Uarte<Self>;
}

impl UarteExt for UARTE0 {
    fn constrain(self, pins: Pins, parity: Parity, baudrate: Baudrate) -> Uarte<Self> {
        Uarte::new(self, pins, parity, baudrate)
    }
}

/// Interface to a UARTE instance
///
/// This is a very basic interface that comes with the following limitations:
/// - The UARTE instances share the same address space with instances of UART.
///   You need to make sure that conflicting instances
///   are disabled before using `Uarte`. See product specification:
///     - nrf52832: Section 15.2
///     - nrf52840: Section 6.1.2
pub struct Uarte<T>(T);

impl<T> Uarte<T> where T: UarteExt {
    pub fn new(uarte: T, mut pins: Pins, parity: Parity, baudrate: Baudrate) -> Self {
        // Select pins
        uarte.psel.rxd.write(|w| {
            let w = unsafe { w.pin().bits(pins.rxd.pin) };
            #[cfg(feature = "52840")]
            let w = w.port().bit(pins.rxd.port);
            w.connect().connected()
        });
        pins.txd.set_high();
        uarte.psel.txd.write(|w| {
            let w = unsafe { w.pin().bits(pins.txd.pin) };
            #[cfg(feature = "52840")]
            let w = w.port().bit(pins.txd.port);
            w.connect().connected()
        });

        // Optional pins
        uarte.psel.cts.write(|w| {
            if let Some(ref pin) = pins.cts {
                let w = unsafe { w.pin().bits(pin.pin) };
                #[cfg(feature = "52840")]
                let w = w.port().bit(pin.port);
                w.connect().connected()
            } else {
                w.connect().disconnected()
            }
        });

        uarte.psel.rts.write(|w| {
            if let Some(ref pin) = pins.rts {
                let w = unsafe { w.pin().bits(pin.pin) };
                #[cfg(feature = "52840")]
                let w = w.port().bit(pin.port);
                w.connect().connected()
            } else {
                w.connect().disconnected()
            }
        });

        // Enable UARTE instance
        uarte.enable.write(|w|
            w.enable().enabled()
        );

        // Configure
        let hardware_flow_control = pins.rts.is_some() && pins.cts.is_some();
        uarte.config.write(|w|
            w.hwfc().bit(hardware_flow_control)
             .parity().variant(parity)
        );

        // Configure frequency
        uarte.baudrate.write(|w|
            w.baudrate().variant(baudrate)
        );

        Uarte(uarte)
    }

    /// Write via UARTE
    ///
    /// This method uses transmits all bytes in `tx_buffer`
    ///
    /// The buffer must have a length of at most 255 bytes on the nRF52832
    /// and at most 65535 bytes on the nRF52840.
    pub fn write(&mut self,
        tx_buffer  : &[u8],
    )
        -> Result<(), Error>
    {
<<<<<<< HEAD
        if tx_buffer.len() > MAX_BUFFER_LENGTH as usize {
=======
        if tx_buffer.len() > EASY_DMA_SIZE {
>>>>>>> 2d87214c
            return Err(Error::TxBufferTooLong);
        }

        // Conservative compiler fence to prevent optimizations that do not
        // take in to account actions by DMA. The fence has been placed here,
        // before any DMA action has started
        compiler_fence(SeqCst);

        // Set up the DMA write
        self.0.txd.ptr.write(|w|
            // We're giving the register a pointer to the stack. Since we're
            // waiting for the UARTE transaction to end before this stack pointer
            // becomes invalid, there's nothing wrong here.
            //
            // The PTR field is a full 32 bits wide and accepts the full range
            // of values.
            unsafe { w.ptr().bits(tx_buffer.as_ptr() as u32) }
        );
        self.0.txd.maxcnt.write(|w|
            // We're giving it the length of the buffer, so no danger of
            // accessing invalid memory. We have verified that the length of the
            // buffer fits in an `u8`, so the cast to `u8` is also fine.
            //
            // The MAXCNT field is 8 bits wide and accepts the full range of
            // values.
            unsafe { w.maxcnt().bits(tx_buffer.len() as _) });

        // Start UARTE Transmit transaction
        self.0.tasks_starttx.write(|w|
            // `1` is a valid value to write to task registers.
            unsafe { w.bits(1) });

        // Wait for transmission to end
        while self.0.events_endtx.read().bits() == 0 {}

        // Reset the event, otherwise it will always read `1` from now on.
        self.0.events_endtx.write(|w| w);

        // Conservative compiler fence to prevent optimizations that do not
        // take in to account actions by DMA. The fence has been placed here,
        // after all possible DMA actions have completed
        compiler_fence(SeqCst);

        if self.0.txd.amount.read().bits() != tx_buffer.len() as u32 {
            return Err(Error::Transmit);
        }

        Ok(())
    }

    /// Read via UARTE
    ///
    /// This method fills all bytes in `rx_buffer`, and blocks
    /// until the buffer is full.
    ///
    /// The buffer must have a length of at most 255 bytes
    pub fn read(&mut self,
        rx_buffer  : &mut [u8],
    )
        -> Result<(), Error>
    {
        self.start_read(rx_buffer)?;

        // Wait for transmission to end
        while self.0.events_endrx.read().bits() == 0 {}

        self.finalize_read();

        if self.0.rxd.amount.read().bits() != rx_buffer.len() as u32 {
            return Err(Error::Receive);
        }

        Ok(())
    }

    /// Read via UARTE
    ///
    /// This method fills all bytes in `rx_buffer`, and blocks
    /// until the buffer is full or the timeout expires, whichever
    /// comes first.
    ///
    /// If the timeout occurs, an `Error::Timeout(n)` will be returned,
    /// where `n` is the number of bytes read successfully.
    ///
    /// This method assumes the interrupt for the given timer is NOT enabled,
    /// and in cases where a timeout does NOT occur, the timer will be left running
    /// until completion.
    ///
    /// The buffer must have a length of at most 255 bytes
    pub fn read_timeout<I>(
        &mut self,
        rx_buffer: &mut [u8],
        timer: &mut Timer<I>,
        cycles: u32
    ) -> Result<(), Error> where I: TimerExt
    {
        // Start the read
        self.start_read(rx_buffer)?;

        // Start the timeout timer
        timer.start(cycles);

        // Wait for transmission to end
        let mut event_complete = false;
        let mut timeout_occured = false;

        loop {
            event_complete |= self.0.events_endrx.read().bits() != 0;
            timeout_occured |= timer.wait().is_ok();
            if event_complete || timeout_occured {
                break;
            }
        }

        // Cleanup, even in the error case
        self.finalize_read();

        let bytes_read = self.0.rxd.amount.read().bits() as usize;

        if timeout_occured {
            return Err(Error::Timeout(bytes_read));
        }

        if bytes_read != rx_buffer.len() as usize {
            return Err(Error::Receive);
        }

        Ok(())
    }

    /// Start a UARTE read transaction by setting the control
    /// values and triggering a read task
    fn start_read(&mut self, rx_buffer: &mut [u8]) -> Result<(), Error> {
        // This is overly restrictive. See (similar SPIM issue):
        // https://github.com/nrf-rs/nrf52/issues/17
        if rx_buffer.len() > u8::max_value() as usize {
            return Err(Error::TxBufferTooLong);
        }

        // Conservative compiler fence to prevent optimizations that do not
        // take in to account actions by DMA. The fence has been placed here,
        // before any DMA action has started
        compiler_fence(SeqCst);

        // Set up the DMA read
        self.0.rxd.ptr.write(|w|
            // We're giving the register a pointer to the stack. Since we're
            // waiting for the UARTE transaction to end before this stack pointer
            // becomes invalid, there's nothing wrong here.
            //
            // The PTR field is a full 32 bits wide and accepts the full range
            // of values.
            unsafe { w.ptr().bits(rx_buffer.as_ptr() as u32) }
        );
        self.0.rxd.maxcnt.write(|w|
            // We're giving it the length of the buffer, so no danger of
            // accessing invalid memory. We have verified that the length of the
            // buffer fits in an `u8`, so the cast to `u8` is also fine.
            //
            // The MAXCNT field is at least 8 bits wide and accepts the full
            // range of values.
            unsafe { w.maxcnt().bits(rx_buffer.len() as _) });

        // Start UARTE Receive transaction
        self.0.tasks_startrx.write(|w|
            // `1` is a valid value to write to task registers.
            unsafe { w.bits(1) });

        Ok(())
    }

    /// Finalize a UARTE read transaction by clearing the event
    fn finalize_read(&mut self) {
        // Reset the event, otherwise it will always read `1` from now on.
        self.0.events_endrx.write(|w| w);

        // Conservative compiler fence to prevent optimizations that do not
        // take in to account actions by DMA. The fence has been placed here,
        // after all possible DMA actions have completed
        compiler_fence(SeqCst);
    }

    /// Return the raw interface to the underlying UARTE peripheral
    pub fn free(self) -> T {
        self.0
    }
}


pub struct Pins {
<<<<<<< HEAD
    pub rxd: Pin<Output<PushPull>>,
    pub txd: Pin<Output<PushPull>>,
    pub cts: Option<Pin<Output<PushPull>>>,
    pub rts: Option<Pin<Output<PushPull>>>,
=======
    pub rxd: P0_Pin<Input<Floating>>,
    pub txd: P0_Pin<Output<PushPull>>,
    pub cts: Option<P0_Pin<Input<Floating>>>,
    pub rts: Option<P0_Pin<Output<PushPull>>>,
>>>>>>> 2d87214c
}


#[derive(Debug)]
pub enum Error {
    TxBufferTooLong,
    RxBufferTooLong,
    Transmit,
    Receive,
    Timeout(usize),
}<|MERGE_RESOLUTION|>--- conflicted
+++ resolved
@@ -28,8 +28,6 @@
     baudrate::BAUDRATEW as Baudrate,
     config::PARITYW as Parity,
 };
-
-use crate::target_constants::uart::MAX_BUFFER_LENGTH;
 
 pub trait UarteExt: Deref<Target = uarte0::RegisterBlock> + Sized {
     fn constrain(self, pins: Pins, parity: Parity, baudrate: Baudrate) -> Uarte<Self>;
@@ -122,11 +120,7 @@
     )
         -> Result<(), Error>
     {
-<<<<<<< HEAD
-        if tx_buffer.len() > MAX_BUFFER_LENGTH as usize {
-=======
         if tx_buffer.len() > EASY_DMA_SIZE {
->>>>>>> 2d87214c
             return Err(Error::TxBufferTooLong);
         }
 
@@ -317,17 +311,10 @@
 
 
 pub struct Pins {
-<<<<<<< HEAD
-    pub rxd: Pin<Output<PushPull>>,
+    pub rxd: Pin<Input<Floating>>,
     pub txd: Pin<Output<PushPull>>,
-    pub cts: Option<Pin<Output<PushPull>>>,
+    pub cts: Option<Pin<Input<Floating>>>,
     pub rts: Option<Pin<Output<PushPull>>>,
-=======
-    pub rxd: P0_Pin<Input<Floating>>,
-    pub txd: P0_Pin<Output<PushPull>>,
-    pub cts: Option<P0_Pin<Input<Floating>>>,
-    pub rts: Option<P0_Pin<Output<PushPull>>>,
->>>>>>> 2d87214c
 }
 
 
